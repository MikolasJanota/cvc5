--- conflicted
+++ resolved
@@ -310,11 +310,7 @@
   self.setAttribute(DatatypeUFiniteComputedAttr(), true);
   self.setAttribute(DatatypeUFiniteAttr(), false);
   for(const_iterator i = begin(), i_end = end(); i != i_end; ++i) {
-<<<<<<< HEAD
-    if(! (*i).isUFinite()) {
-=======
     if(! (*i).isInterpretedFinite()) {
->>>>>>> a58abbe7
       return false;
     }
   }
@@ -865,21 +861,8 @@
   }
   bool success = true;
   for(const_iterator i = begin(), i_end = end(); i != i_end; ++i) {
-<<<<<<< HEAD
-    Type t = (*i).getRangeType();
-    if( t.isDatatype() ){
-      const Datatype& dt = ((DatatypeType)t).getDatatype();
-      if( !dt.isUFinite() ){
-        success = false;
-      }
-    }else if(!t.isSort() && !t.getCardinality().isFinite()) {
-      success = false;
-    }
-    if(!success ){
-=======
     TypeNode t = TypeNode::fromType( (*i).getRangeType() );
     if(!t.isInterpretedFinite()) {
->>>>>>> a58abbe7
       self.setAttribute(DatatypeUFiniteComputedAttr(), true);
       self.setAttribute(DatatypeUFiniteAttr(), false);
       return false;
