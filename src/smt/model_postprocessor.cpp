--- conflicted
+++ resolved
@@ -27,8 +27,6 @@
     // good to go, we have the right type
     return n;
   }
-<<<<<<< HEAD
-=======
   if(n.getKind() == kind::LAMBDA) {
     Assert(asType.isFunction());
     Node rhs = rewriteAs(n[1], asType[1]);
@@ -38,7 +36,6 @@
     // Assert(out.getType() == asType);
     return out;
   }
->>>>>>> ab3850a7
   if(!n.isConst()) {
     // we don't handle non-const right now
     return n;
